--- conflicted
+++ resolved
@@ -1,4 +1,4 @@
-<Project Sdk="Microsoft.NET.Sdk">
+﻿<Project Sdk="Microsoft.NET.Sdk">
   <PropertyGroup>
     <OutputType>Exe</OutputType>
     <TargetFramework>net8.0</TargetFramework>
@@ -13,11 +13,7 @@
   </PropertyGroup>
 
   <ItemGroup>
-<<<<<<< HEAD
-    <PackageReference Include="protobuf-net" Version="3.2.26" />
-=======
     <PackageReference Include="protobuf-net" Version="3.2.30" />
->>>>>>> 3429010f
     <PackageReference Include="QRCoder" Version="1.4.3" />
     <PackageReference Include="SteamKit2" Version="2.5.0" />
   </ItemGroup>
